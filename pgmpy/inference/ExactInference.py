#!/usr/bin/env python3

import numpy as np
from pgmpy.inference import Inference
from pgmpy.factors.Factor import factor_product


class VariableElimination(Inference):
    def _variable_elimination(self, variables, operation, evidence=None, elimination_order=None):
        """
        Implementation of a generalized variable elimination.

        Parameters
        ----------
        variables: list, array-like
            variables that are not to be eliminated.
        operation: str ('marginalize' | 'maximize')
            The operation to do for eliminating the variable.
        evidence: dict
            a dict key, value pair as {var: state_of_var_observed}
            None if no evidence
        elimination_order: list, array-like
            list of variables representing the order in which they
            are to be eliminated. If None order is computed automatically.
        """
        if not variables:
            all_factors = []
            for factor_li in self.factors.values():
                all_factors.extend(factor_li)
            return set(all_factors)

        eliminated_variables = set()
        working_factors = {node: [factor for factor in self.factors[node]]
                           for node in self.factors}

        # TODO: Modify it to find the optimal elimination order
        if not elimination_order:
            elimination_order = list(set(self.variables) -
                                     set(variables) -
                                     set(evidence.keys() if evidence else []))

        elif any(var in elimination_order for var in
                 set(variables).union(set(evidence.keys() if evidence else []))):
            raise ValueError("Elimination order contains variables which are in"
                             " variables or evidence args")

        for var in elimination_order:
            # Removing all the factors containing the variables which are
            # eliminated (as all the factors should be considered only once)
            factors = [factor for factor in working_factors[var]
                       if not set(factor.variables).intersection(eliminated_variables)]
            phi = factor_product(*factors)
            phi = getattr(phi, operation)(var, inplace=False)
            del working_factors[var]
            for variable in phi.variables:
                working_factors[variable].append(phi)
            eliminated_variables.add(var)

        final_distribution = set()
        for node in working_factors:
            factors = working_factors[node]
            for factor in factors:
                if not set(factor.variables).intersection(eliminated_variables):
                    final_distribution.add(factor)

        query_var_factor = {}
        for query_var in variables:
            phi = factor_product(*final_distribution)
            phi.marginalize(list(set(variables) - set([query_var])))
            if evidence:
                phi.reduce(['{evidence_var}_{evidence}'.format(
                    evidence_var=evidence_var, evidence=evidence[evidence_var])
                    for evidence_var in evidence])
                phi.normalize()

            query_var_factor[query_var] = phi
        return query_var_factor

<<<<<<< HEAD
    def map_query(self, variables, evidence=None, elimination_order=None):
        result = self.query(variables, evidence, elimination_order)
        joint_factor = np.product(list(result.values()))
        return joint_factor.assignment(np.argmax(joint_factor.values))
=======
    def query(self, variables, evidence=None, elimination_order=None):
        """
        Parameters
        ----------
        variables: list
            list of variables for which you want to compute the probability
        evidence: dict
            a dict key, value pair as {var: state_of_var_observed}
            None if no evidence
        elimination_order: list
            order of variable eliminations (if nothing is provided) order is
            computed automatically

        Examples
        --------
        >>> from pgmpy.inference import VariableElimination
        >>> from pgmpy.models import BayesianModel
        >>> import numpy as np
        >>> import pandas as pd
        >>> values = pd.DataFrame(np.random.randint(low=0, high=2, size=(1000, 5)),
        ...                       columns=['A', 'B', 'C', 'D', 'E'])
        >>> model = BayesianModel([('A', 'B'), ('C', 'B'), ('C', 'D'), ('B', 'E')])
        >>> model.fit(values)
        >>> inference = VariableElimination(model)
        >>> phi_query = inference.query(['A', 'B'])
        """
        return self._variable_elimination(variables, 'marginalize',
                                          evidence=evidence, elimination_order=elimination_order)

    def max_marginal(self, variables=None, evidence=None, elimination_order=None):
        """
        Computes the max-marginal over the variables given the evidence.

        Parameters
        ----------
        variables: list
            list of variables over which we want to compute the max-marginal.
        evidence: dict
            a dict key, value pair as {var: state_of_var_observed}
            None if no evidence
        elimination_order: list
            order of variable eliminations (if nothing is provided) order is
            computed automatically

        Examples
        --------
        >>> from pgmpy.inference import VariableElimination
        >>> from pgmpy.models import BayesianModel
        >>> import numpy as np
        >>> import pandas as pd
        >>> values = pd.DataFrame(np.random.randint(low=0, high=2, size=(1000, 5)),
        ...                       columns=['A', 'B', 'C', 'D', 'E'])
        >>> model = BayesianModel([('A', 'B'), ('C', 'B'), ('C', 'D'), ('B', 'E')])
        >>> model.fit(values)
        >>> inference = VariableElimination(model)
        >>> phi_query = inference.max_marginal(['A', 'B'])
        """
        if not variables:
            variables = []
        final_distribution = self._variable_elimination(variables, 'maximize',
                                                        evidence=evidence,
                                                        elimination_order=elimination_order)

        # To handle the case when no argument is passed then _variable_elimination returns a set.
        if isinstance(final_distribution, dict):
            final_distribution = final_distribution.values()
        return np.max(factor_product(*final_distribution).normalize(inplace=False).values)
>>>>>>> de0e89e8


class BeliefPropagation(Inference):
    """
    Class for performing inference using Belief Propagation method.

    Creates a Junction Tree or Clique Tree (JunctionTree class) for the input
    probabilistic graphical model and performs calibration of the junction tree
    so formed using belief propagation.

    Parameters
    ----------
    model: BayesianModel, MarkovModel, FactorGraph, JunctionTree
        model for which inference is to performed
    """
    def __init__(self, model):
        from pgmpy.models import JunctionTree

        super(BeliefPropagation, self).__init__(model)

        if not isinstance(model, JunctionTree):
            self.junction_tree = model.to_junction_tree()
        else:
            self.junction_tree = model

        self.clique_beliefs = {}
        self.sepset_beliefs = {}

    def get_cliques(self):
        """
        Returns cliques used for belief propagation.
        """
        return self.junction_tree.nodes()

    def get_clique_beliefs(self):
        """
        Returns clique beliefs. Should be called after the clique tree (or
        junction tree) is calibrated.
        """
        return self.clique_beliefs

    def get_sepset_beliefs(self):
        """
        Returns sepset beliefs. Should be called after clique tree (or junction
        tree) is calibrated.
        """
        return self.sepset_beliefs

    def calibrate(self):
        """
        Calibration using belief propagation in junction tree or clique tree.

        Uses Lauritzen-Spiegelhalter algorithm or belief-update message passing.

        Examples
        --------
        >>> from pgmpy.models import BayesianModel
        >>> from pgmpy.factors import TabularCPD
        >>> from pgmpy.inference import BeliefPropagation
        >>> G = BayesianModel([('diff', 'grade'), ('intel', 'grade'),
        ...                    ('intel', 'SAT'), ('grade', 'letter')])
        >>> diff_cpd = TabularCPD('diff', 2, [[0.2], [0.8]])
        >>> intel_cpd = TabularCPD('intel', 3, [[0.5], [0.3], [0.2]])
        >>> grade_cpd = TabularCPD('grade', 3,
        ...                        [[0.1, 0.1, 0.1, 0.1, 0.1, 0.1],
        ...                         [0.1, 0.1, 0.1, 0.1, 0.1, 0.1],
        ...                         [0.8, 0.8, 0.8, 0.8, 0.8, 0.8]],
        ...                        evidence=['diff', 'intel'],
        ...                        evidence_card=[2, 3])
        >>> sat_cpd = TabularCPD('SAT', 2,
        ...                      [[0.1, 0.2, 0.7],
        ...                       [0.9, 0.8, 0.3]],
        ...                      evidence=['intel'], evidence_card=[3])
        >>> letter_cpd = TabularCPD('letter', 2,
        ...                         [[0.1, 0.4, 0.8],
        ...                          [0.9, 0.6, 0.2]],
        ...                         evidence=['grade'], evidence_card=[3])
        >>> G.add_cpds(diff_cpd, intel_cpd, grade_cpd, sat_cpd, letter_cpd)
        >>> bp = BeliefPropagation(G)
        >>> bp.calibrate()

        Reference
        ---------
        Algorithm 10.3 Calibration using belief propagation in clique tree
        Probabilistic Graphical Models: Principles and Techniques
        Daphne Koller and Nir Friedman.
        """
        import networkx as nx

        # Initialize clique beliefs as well as sepset beliefs
        self.clique_beliefs = {clique: self.junction_tree.get_factors(clique)
                               for clique in self.junction_tree.nodes()}
        self.sepset_beliefs = {frozenset(x[0]).intersection(frozenset(x[1])): None
                               for x in self.junction_tree.edges()}

        def _update_beliefs(sending_clique, recieving_clique):
            """
            This is belief-update method.

            Takes belief of one clique and uses it to update the belief of the
            neighboring ones.
            """
            sepset = frozenset(sending_clique).intersection(frozenset(recieving_clique))
            print(sending_clique, sepset, recieving_clique)

            # \sigma_{i \rightarrow j} = \sum_{C_i - S_{i, j}} \beta_i
            # marginalize the clique over the sepset
            sigma = self.clique_beliefs[sending_clique].marginalize(
                list(frozenset(sending_clique) - sepset), inplace=False)
            print(sigma)

            # \beta_j = \beta_j * \frac{\sigma_{i \rightarrow j}}{\mu_{i, j}}
            self.clique_beliefs[recieving_clique] *= (sigma / self.sepset_beliefs[sepset]
                                                      if self.sepset_beliefs[sepset] else sigma)
            print(self.clique_beliefs[recieving_clique])

            # \mu_{i, j} = \sigma_{i \rightarrow j}
            self.sepset_beliefs[sepset] = sigma
            print(self.sepset_beliefs[sepset])

        def _converged():
            """
            Checks whether the calibration has converged or not. At convergence
            the sepset belief would be precisely the sepset marginal.

            Formally, at convergence this condition would be satisified

            \sum_{C_i - S_{i, j}} \beta_i = \sum_{C_j - S_{i, j}} \beta_j = \mu_{i, j}
            """
            for edge in self.junction_tree.edges():
                sepset = frozenset(edge[0]).intersection(frozenset(edge[1]))
                marginal_1 = self.clique_beliefs[edge[0]].marginalize(list(frozenset(edge[0]) - sepset), inplace=False)
                marginal_2 = self.clique_beliefs[edge[1]].marginalize(list(frozenset(edge[1]) - sepset), inplace=False)
                if not np.allclose(marginal_1.values, marginal_2.values, rtol=1e-4):
                    return False

            return True

        for clique in self.junction_tree.nodes():
            if not _converged():
                neighbors = self.junction_tree.neighbors(clique)
                # update root's belief using nieighbor clique's beliefs
                # upward pass
                for neighbor_clique in neighbors:
                    _update_beliefs(neighbor_clique, clique)
                bfs_edges = nx.algorithms.breadth_first_search.bfs_edges(self.junction_tree, clique)
                # update the beliefs of all the nodes starting from the root to leaves using root's belief
                # downward pass
                for edge in bfs_edges:
                    _update_beliefs(edge[0], edge[1])
            else:
                break<|MERGE_RESOLUTION|>--- conflicted
+++ resolved
@@ -76,12 +76,6 @@
             query_var_factor[query_var] = phi
         return query_var_factor
 
-<<<<<<< HEAD
-    def map_query(self, variables, evidence=None, elimination_order=None):
-        result = self.query(variables, evidence, elimination_order)
-        joint_factor = np.product(list(result.values()))
-        return joint_factor.assignment(np.argmax(joint_factor.values))
-=======
     def query(self, variables, evidence=None, elimination_order=None):
         """
         Parameters
@@ -149,7 +143,11 @@
         if isinstance(final_distribution, dict):
             final_distribution = final_distribution.values()
         return np.max(factor_product(*final_distribution).normalize(inplace=False).values)
->>>>>>> de0e89e8
+
+    def map_query(self, variables, evidence=None, elimination_order=None):
+        result = self.query(variables, evidence, elimination_order)
+        joint_factor = np.product(list(result.values()))
+        return joint_factor.assignment(np.argmax(joint_factor.values))
 
 
 class BeliefPropagation(Inference):
