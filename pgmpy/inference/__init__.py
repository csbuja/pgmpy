from .base import Inference
from .ExactInference import VariableElimination
from .ExactInference import BeliefPropagation
<<<<<<< HEAD
from .Sampling import BayesianModelSampling, GibbsSampling
=======
from .Sampling import BayesianModelSampling
from .dbn_inference import DBNInference
>>>>>>> fae7e440
from .mplp import Mplp

__all__ = ['Inference',
           'VariableElimination',
           'DBNInference',
           'BeliefPropagation',
<<<<<<< HEAD
           'BayesianModelSampling',
           'GibbsSampling',
=======
           'BayesianModelSampling'
>>>>>>> fae7e440
           'Mplp']<|MERGE_RESOLUTION|>--- conflicted
+++ resolved
@@ -1,22 +1,14 @@
 from .base import Inference
 from .ExactInference import VariableElimination
 from .ExactInference import BeliefPropagation
-<<<<<<< HEAD
 from .Sampling import BayesianModelSampling, GibbsSampling
-=======
-from .Sampling import BayesianModelSampling
 from .dbn_inference import DBNInference
->>>>>>> fae7e440
 from .mplp import Mplp
 
 __all__ = ['Inference',
            'VariableElimination',
            'DBNInference',
            'BeliefPropagation',
-<<<<<<< HEAD
            'BayesianModelSampling',
            'GibbsSampling',
-=======
-           'BayesianModelSampling'
->>>>>>> fae7e440
            'Mplp']